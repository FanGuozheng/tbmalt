"""Performs tests on functions present in the tbmalt.common.batch module"""
import torch
from torch.autograd import gradcheck
import pytest
import numpy as np
from tbmalt.common.batch import pack, unpack, merge, deflate
from tests.test_utils import fix_seed


@fix_seed
def test_pack(device):
    """Sanity test of batch packing operation."""
    # Generate matrix list
    sizes = torch.randint(2, 8, (10,))
    matrices = [torch.rand(i, i, device=device) for i in sizes]
    # Pack matrices into a single tensor
    packed = pack(matrices)
    # Construct a numpy equivalent
    max_size = max(packed.shape[1:])
    ref = np.stack(
        np.array([np.pad(i.sft(), (0, max_size-len(i))) for i in matrices]))
    equivalent = np.all((packed.sft() - ref) < 1E-12)
    same_device = packed.device == device

    assert equivalent, 'Check pack method against numpy'
    assert same_device, 'Device persistence check (packed tensor)'

    # Check that the mask is correct
    *_, mask = pack([
        torch.rand(1, device=device),
        torch.rand(2, device=device),
        torch.rand(3, device=device)],
        return_mask=True)

    ref_mask = torch.tensor([[1, 0, 0], [1, 1, 0], [1, 1, 1]],
                            dtype=torch.bool, device=device)

    same_device_mask = mask.device == device
    eq = torch.all(torch.eq(mask, ref_mask))

    assert eq, 'Mask yielded an unexpected result'
    assert same_device_mask, 'Device persistence check (mask)'


@pytest.mark.grad
@fix_seed
def test_pack_grad(device):
    """Gradient stability test of batch packing operation."""
    sizes = torch.randint(2, 6, (3,))
    tensors = [torch.rand(i, i, device=device, requires_grad=True) for i in sizes]

    def proxy(*args):
        # Proxy function is used to prevent an undiagnosed error from occurring.
        return pack(list(args))

    grad_is_safe = gradcheck(proxy, tensors, raise_exception=False)
    assert grad_is_safe, 'Gradient stability test'


<<<<<<< HEAD
@fix_seed
def test_sort(device):
    """Ensures that the ``psort`` and ``pargsort`` methods work as intended.

    Notes:
        A separate check is not needed for the ``pargsort`` method as ``psort``
        just wraps around it.
    """

    # Test on with multiple different dimensions
    for d in range(1, 4):
        tensors = [torch.rand((*[i] * d,), device=device) for i in
                   np.random.randint(3, 10, (10,))]

        packed, mask = batch.pack(tensors, return_mask=True)

        pred = batch.psort(packed, mask).values
        ref = batch.pack([i.sort().values for i in tensors])

        check_1 = (pred == ref).all()
        assert check_1, 'Values were incorrectly sorted'

        check_2 = pred.device == device
        assert check_2, 'Device persistence check failed'
=======
def test_deflate(device):
    """General operational test of the `deflate` method."""
    a = torch.tensor([
        [1, 1, 0, 0],
        [2, 2, 2, 0],
        [0, 0, 0, 0],
    ], device=device)

    # Check 1: single system culling, should remove the last column & row.
    check_1 = (deflate(a) == a[:-1, :-1]).all()
    assert check_1, 'Failed to correctly deflate a single system'

    # Check 2: batch system culling (axis=0), should remove last column.
    check_2 = (deflate(a, axis=0) == a[:, :-1]).all()
    assert check_2, 'Failed to correctly deflate a batch system (axis=0)'

    # Check 3: batch system culling (axis=1), should remove last row.
    check_3 = (deflate(a, axis=1) == a[:-1, :]).all()
    assert check_3, 'Failed to correctly deflate a batch system (axis=1)'

    # Check 4: Check value argument is respected, should do nothing here.
    check_4 = (deflate(a, value=-1) == a).all()
    assert check_4, 'Failed to ignore an unpadded system'

    # Check 5: ValueError should be raised if axis is specified & tensor is 1d.
    with pytest.raises(ValueError, match='Tensor must be at*'):
        deflate(a[0], axis=0)

    # Check 6: high dimensionality tests (warning: this is dependent on `pack`)
    tensors = [torch.full((i, i+1, i+2, i+3, i+4), i, device=device)
               for i in range(10)]
    over_packed = pack(tensors, size=torch.Size((20, 19, 23, 20, 30)))
    check_6 = (deflate(over_packed, axis=0) == pack(tensors)).all()
    assert check_6, 'Failed to correctly deflate a large batch system'

    # Check 7: ensure the result is placed on the correct device
    check_7 = deflate(a).device == device
    assert check_7, 'Result was returned on the wrong device'


@pytest.mark.grad
@fix_seed
def test_deflate_grad(device):
    """Check the gradient stability of the deflate function."""
    def proxy(tensor):
        # Clean the padding values to prevent unjust failures
        proxy_tensor = torch.zeros_like(tensor)
        proxy_tensor[~mask] = tensor[~mask]
        return deflate(proxy_tensor)

    a = torch.tensor([
        [1, 1, 0, 0],
        [2, 2, 2, 0],
        [0, 0, 0, 0.],
    ], device=device, requires_grad=True)

    mask = a == 0
    mask = mask.detach()

    check = gradcheck(proxy, a, raise_exception=False)
    assert check, 'Gradient stability check failed'


def test_merge(device):
    """Operational tests of the merge function.

    Warnings:
        This test is depended upon the `pack` function. Thus it will fail if
        the `pack` function is in error.
    """
    # Check 1: ensure the expected result is returned
    a = [torch.full((i, i + 1, i + 2, i + 3, i + 4), float(i), device=device)
         for i in range(6)]

    merged = merge([pack(a[:2]), pack(a[2:4]), pack(a[4:])])
    packed = pack(a)
    check_1 = (merged == packed).all()
    assert check_1, 'Merge attempt failed'

    # Check 2: test axis argument's functionality
    merged = merge([pack(a[:2], axis=1), pack(a[2:4], axis=1),
                    pack(a[4:], axis=1)], axis=1)
    packed = pack(a, axis=1)
    check_2 = (merged == packed).all()
    assert check_2, 'Merge attempt failed when axis != 0'

    # Check 3: device persistence check
    check_3 = packed.device == device
    assert check_3, 'Device persistence check failed'


@pytest.mark.grad
def test_merge_grad(device):
    """Checks gradient stability of the merge function."""
    def proxy(a_in, b_in):
        # Clean padding values
        a_proxy = torch.zeros_like(a_in)
        b_proxy = torch.zeros_like(b_in)
        a_proxy[~a_mask] = a_in[~a_mask]
        b_proxy[~b_mask] = b_in[~b_mask]
        return merge([a_proxy, b_proxy])

    a = torch.tensor([
        [0, 1, 0],
        [2, 3, 4.]],
        device=device, requires_grad=True)

    b = torch.tensor([
        [5, 6, 7, 0],
        [8, 9, 10, 11.]],
        device=device, requires_grad=True)

    a_mask = (a == 0).detach()
    b_mask = (b == 0).detach()

    check = gradcheck(proxy, (a, b), raise_exception=False)
    assert check, 'Gradient stability check failed'


def test_unpack(device):
    """Ensures unpack functions as intended.

    Notes:
        The `unpack` function does not require an in-depth test as it is just
        a wrapper for the `deflate` method. Hence, no grad check exists.

    Warnings:
        This test and the method that is being tested are both dependent on
        the `deflate` method.
    """
    # Check 1: Unpacking without padding
    a = torch.tensor([
        [0, 1, 2, 0],
        [3, 4, 5, 0],
        [0, 0, 1, 0]],
        device=device)

    # Check 1: ensure basic results are correct
    check_1 = all([(i == deflate(j)).all() for i, j in zip(unpack(a), a)])
    assert check_1, 'Failed to unpack'

    # Check 2: ensure axis declaration is obeyed
    check_2 = all([(i == deflate(j)).all() for i, j in
                   zip(unpack(a, axis=1), a.T)])
    assert check_2, 'Failed to respect "axis" declaration'

    # Check 3: device persistence check.
    check_3 = all(i.device == device for i in unpack(a))
    assert check_3, 'Device persistence check failed'
>>>>>>> 1a26c7f6
<|MERGE_RESOLUTION|>--- conflicted
+++ resolved
@@ -3,7 +3,7 @@
 from torch.autograd import gradcheck
 import pytest
 import numpy as np
-from tbmalt.common.batch import pack, unpack, merge, deflate
+from tbmalt.common.batch import pack, unpack, merge, deflate, psort, pargsort
 from tests.test_utils import fix_seed
 
 
@@ -57,7 +57,6 @@
     assert grad_is_safe, 'Gradient stability test'
 
 
-<<<<<<< HEAD
 @fix_seed
 def test_sort(device):
     """Ensures that the ``psort`` and ``pargsort`` methods work as intended.
@@ -72,17 +71,18 @@
         tensors = [torch.rand((*[i] * d,), device=device) for i in
                    np.random.randint(3, 10, (10,))]
 
-        packed, mask = batch.pack(tensors, return_mask=True)
-
-        pred = batch.psort(packed, mask).values
-        ref = batch.pack([i.sort().values for i in tensors])
+        packed, mask = pack(tensors, return_mask=True)
+
+        pred = psort(packed, mask).values
+        ref = pack([i.sort().values for i in tensors])
 
         check_1 = (pred == ref).all()
         assert check_1, 'Values were incorrectly sorted'
 
         check_2 = pred.device == device
         assert check_2, 'Device persistence check failed'
-=======
+
+
 def test_deflate(device):
     """General operational test of the `deflate` method."""
     a = torch.tensor([
@@ -231,5 +231,4 @@
 
     # Check 3: device persistence check.
     check_3 = all(i.device == device for i in unpack(a))
-    assert check_3, 'Device persistence check failed'
->>>>>>> 1a26c7f6
+    assert check_3, 'Device persistence check failed'