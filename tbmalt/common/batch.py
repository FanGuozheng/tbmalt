--- conflicted
+++ resolved
@@ -16,11 +16,7 @@
 Sliceable = Union[List[Tensor], Tuple[Tensor]]
 
 
-<<<<<<< HEAD
-def pack(tensors: Union[List[Tensor], Tuple[Tensor]], axis: int = 0,
-=======
 def pack(tensors: Sliceable, axis: int = 0,
->>>>>>> c874407f
          value: Any = 0, size: Optional[Union[Tuple[int], torch.Size]] = None,
          return_mask: bool = False) -> Union[Tensor, Optional[Tensor]]:
     """Pad and pack a sequence of tensors together.
@@ -126,14 +122,6 @@
         ax.insert(axis, 0)  # Re-insert the concatenation axis as specified
 
         padded = padded.permute(ax)  # Perform the permeation
-<<<<<<< HEAD
-
-        if return_mask:  # Perform permeation on the mask is present.
-            mask = mask.permute(ax)
-
-    # Return the packed tensor, and the mask if requested.
-    return (padded, mask) if return_mask else padded
-=======
 
         if return_mask:  # Perform permeation on the mask is present.
             mask = mask.permute(ax)
@@ -345,5 +333,4 @@
     Returns:
         tensors: Tuple of constituent tensors.
     """
-    return tuple(deflate(i, value) for i in tensor.movedim(axis, 0))
->>>>>>> c874407f
+    return tuple(deflate(i, value) for i in tensor.movedim(axis, 0))