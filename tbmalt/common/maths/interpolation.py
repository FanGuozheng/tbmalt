--- conflicted
+++ resolved
@@ -8,15 +8,12 @@
 
 class BicubInterp:
     """Bicubic interpolation method.
-
     The bicubic interpolation is designed to interpolate the integrals with
     given compression radii or distances.
-
     Arguments:
         compr: Grid points for interpolation, 1D Tensor.
         zmesh: 2D, 3D or 4D Tensor, 2D is for single integral with various
             compression radii, 3D is for multi integrals.
-
     References:
         .. [wiki] https://en.wikipedia.org/wiki/Bicubic_interpolation
     """
@@ -36,7 +33,6 @@
 
     def __call__(self, rr: Tensor, distances=None):
         """Calculate bicubic interpolation.
-
         Arguments:
             rr: The points to be interpolated for the first dimension and
                 second dimension.
@@ -416,11 +412,7 @@
         )
 
         # get the nearest grid point index of distance in grid points
-<<<<<<< HEAD
-        ind = torch.searchsorted(self.xp.detach(), xnew)
-=======
         ind = torch.round((xnew - self.xp[0]) / self.grid_step).to(self._device).long()
->>>>>>> b82d2283
 
         # interpolation of xx which not in the tail
         if (ind <= n_grid_point).any():
@@ -428,14 +420,9 @@
             result[_mask] = self.cubic(xnew[_mask], ind[_mask] - 1)
 
         r_max = (n_grid_point - 1) * self.grid_step + self.tail
-<<<<<<< HEAD
-        max_ind = n_grid_point - 1 + int(self.tail / self.grid_step)
-        is_tail = ind.masked_fill(ind.ge(n_grid_point) * ind.le(max_ind), -1).eq(-1)
-=======
         # max_ind = n_grid_point - 1 + int(self.tail / self.grid_step)
         # is_tail = ind.masked_fill(ind.ge(n_grid_point) * ind.le(max_ind), -1).eq(-1)
         is_tail = xnew.gt(self.xp[-1]) * xnew.lt(self.xp[-1] + self.tail)
->>>>>>> b82d2283
 
         if is_tail.any():
             dr = xnew[is_tail] - r_max
@@ -454,10 +441,7 @@
             y1 = self.yp[..., ilast - 2]
             y1p = (y2 - y0) / (2.0 * self.delta_r)
             y1pp = (y2 + y0 - 2.0 * y1) / (self.delta_r * self.delta_r)
-<<<<<<< HEAD
-=======
             dr = dr.repeat(self.yp.shape[0], 1).T if self.yp.dim() == 2 else dr
->>>>>>> b82d2283
 
             result[is_tail] = poly_to_zero(
                 dr, -1.0 * self.tail, -1.0 / self.tail, y1, y1p, y1pp)
